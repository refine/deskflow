/*
 * synergy -- mouse and keyboard sharing utility
 * Copyright (C) 2012-2016 Symless Ltd.
 * Copyright (C) 2008 Volker Lanz (vl@fidra.de)
 * 
 * This package is free software; you can redistribute it and/or
 * modify it under the terms of the GNU General Public License
 * found in the file LICENSE that should have accompanied this file.
 * 
 * This package is distributed in the hope that it will be useful,
 * but WITHOUT ANY WARRANTY; without even the implied warranty of
 * MERCHANTABILITY or FITNESS FOR A PARTICULAR PURPOSE.  See the
 * GNU General Public License for more details.
 *
 * You should have received a copy of the GNU General Public License
 * along with this program.  If not, see <http://www.gnu.org/licenses/>.
 */

#include "ScreenSettingsDialog.h"
#include "ServerConfigDialog.h"
#include "ServerConfig.h"
#include "HotkeyDialog.h"
#include "ActionDialog.h"

#include <QtCore>
#include <QtGui>
#include <QMessageBox>
#include <QFileDialog>

ServerConfigDialog::ServerConfigDialog(QWidget* parent, ServerConfig& config) :
    QDialog(parent, Qt::WindowTitleHint | Qt::WindowSystemMenuHint),
    Ui::ServerConfigDialogBase(),
    m_OrigServerConfig(config),
    m_ServerConfig(config),
    m_ScreenSetupModel(serverConfig().screens(), serverConfig().numColumns(), serverConfig().numRows()),
    m_Message("")
{
    setupUi(this);

    m_pEditConfigFile->setText(serverConfig().getConfigFile());
    m_pCheckBoxUseExternalConfig->setChecked(serverConfig().getUseExternalConfig());
    m_pCheckBoxHeartbeat->setChecked(serverConfig().hasHeartbeat());
    m_pSpinBoxHeartbeat->setValue(serverConfig().heartbeat());

    m_pCheckBoxRelativeMouseMoves->setChecked(serverConfig().relativeMouseMoves());
    m_pCheckBoxWin32KeepForeground->setChecked(serverConfig().win32KeepForeground());

    m_pCheckBoxSwitchDelay->setChecked(serverConfig().hasSwitchDelay());
    m_pSpinBoxSwitchDelay->setValue(serverConfig().switchDelay());

    m_pCheckBoxSwitchDoubleTap->setChecked(serverConfig().hasSwitchDoubleTap());
    m_pSpinBoxSwitchDoubleTap->setValue(serverConfig().switchDoubleTap());

    m_pCheckBoxCornerTopLeft->setChecked(serverConfig().switchCorner(BaseConfig::TopLeft));
    m_pCheckBoxCornerTopRight->setChecked(serverConfig().switchCorner(BaseConfig::TopRight));
    m_pCheckBoxCornerBottomLeft->setChecked(serverConfig().switchCorner(BaseConfig::BottomLeft));
    m_pCheckBoxCornerBottomRight->setChecked(serverConfig().switchCorner(BaseConfig::BottomRight));
    m_pSpinBoxSwitchCornerSize->setValue(serverConfig().switchCornerSize());
    m_pCheckBoxDisableLockToScreen->setChecked(serverConfig().disableLockToScreen());

    m_pCheckBoxIgnoreAutoConfigClient->setChecked(serverConfig().ignoreAutoConfigClient());

    m_pCheckBoxEnableClipboard->setChecked(serverConfig().clipboardSharing());
	int clipboardSharingSizeM = static_cast<int>(serverConfig().clipboardSharingSize() / 1024);
    m_pSpinBoxClipboardSizeLimit->setValue(clipboardSharingSizeM);
	m_pSpinBoxClipboardSizeLimit->setEnabled(serverConfig().clipboardSharing());

    foreach(const Hotkey& hotkey, serverConfig().hotkeys())
        m_pListHotkeys->addItem(hotkey.text());

    m_pScreenSetupView->setModel(&m_ScreenSetupModel);

    if (serverConfig().numScreens() == 0) {
        Screen serverScreen(serverConfig().getServerName());
        serverScreen.markAsServer();
        model().screen(serverConfig().numColumns() / 2, serverConfig().numRows() / 2) = serverScreen;
    }
    else {
       for (auto& screen : serverConfig().screens()) {
          if (screen.name() == serverConfig().getServerName()) {
             screen.markAsServer();
             break;
          }
       }
    }

    m_pButtonAddComputer->setEnabled(!model().isFull());
    connect(m_pTrashScreenWidget, SIGNAL(screenRemoved()), this, SLOT(onScreenRemoved()));
}

void ServerConfigDialog::showEvent(QShowEvent* event)
{
    QDialog::show();

    if (!m_Message.isEmpty())
    {
        // TODO: ideally this massage box should pop up after the dialog is shown
        QMessageBox::information(this, tr("Configure server"), m_Message);
    }
}

void ServerConfigDialog::accept()
{
    if (m_pCheckBoxUseExternalConfig->isChecked() &&
        !QFile::exists(m_pEditConfigFile->text()))
    {
        auto title = tr("Configuration filename invalid");
        auto description = tr("You have not filled in a valid configuration file for the synergy server. "
                              "Do you want to browse for the configuration file now?");

        auto selectedButton = QMessageBox::warning(this, title, description, QMessageBox::Yes | QMessageBox::No);

        if (selectedButton != QMessageBox::Yes ||
            !on_m_pButtonBrowseConfigFile_clicked())
        {
           return;
        }
    }

    serverConfig().setConfigFile(m_pEditConfigFile->text());
    serverConfig().setUseExternalConfig(m_pCheckBoxUseExternalConfig->isChecked());

    serverConfig().haveHeartbeat(m_pCheckBoxHeartbeat->isChecked());
    serverConfig().setHeartbeat(m_pSpinBoxHeartbeat->value());

    serverConfig().setRelativeMouseMoves(m_pCheckBoxRelativeMouseMoves->isChecked());
    serverConfig().setWin32KeepForeground(m_pCheckBoxWin32KeepForeground->isChecked());

    serverConfig().haveSwitchDelay(m_pCheckBoxSwitchDelay->isChecked());
    serverConfig().setSwitchDelay(m_pSpinBoxSwitchDelay->value());

    serverConfig().haveSwitchDoubleTap(m_pCheckBoxSwitchDoubleTap->isChecked());
    serverConfig().setSwitchDoubleTap(m_pSpinBoxSwitchDoubleTap->value());

    serverConfig().setSwitchCorner(BaseConfig::TopLeft, m_pCheckBoxCornerTopLeft->isChecked());
    serverConfig().setSwitchCorner(BaseConfig::TopRight, m_pCheckBoxCornerTopRight->isChecked());
    serverConfig().setSwitchCorner(BaseConfig::BottomLeft, m_pCheckBoxCornerBottomLeft->isChecked());
    serverConfig().setSwitchCorner(BaseConfig::BottomRight, m_pCheckBoxCornerBottomRight->isChecked());
    serverConfig().setSwitchCornerSize(m_pSpinBoxSwitchCornerSize->value());
    serverConfig().setIgnoreAutoConfigClient(m_pCheckBoxIgnoreAutoConfigClient->isChecked());
    serverConfig().setDisableLockToScreen(m_pCheckBoxDisableLockToScreen->isChecked());
    serverConfig().setClipboardSharingSize(m_pSpinBoxClipboardSizeLimit->value() * 1024);
    serverConfig().setClipboardSharing(m_pCheckBoxEnableClipboard->isChecked()
               && m_pSpinBoxClipboardSizeLimit->value());

    // now that the dialog has been accepted, copy the new server config to the original one,
    // which is a reference to the one in MainWindow.
    setOrigServerConfig(serverConfig());

    QDialog::accept();
}

void ServerConfigDialog::on_m_pButtonNewHotkey_clicked()
{
    Hotkey hotkey;
    HotkeyDialog dlg(this, hotkey);
    if (dlg.exec() == QDialog::Accepted)
    {
        serverConfig().hotkeys().append(hotkey);
        m_pListHotkeys->addItem(hotkey.text());
    }
}

void ServerConfigDialog::on_m_pButtonEditHotkey_clicked()
{
    int idx = m_pListHotkeys->currentRow();
    Q_ASSERT(idx >= 0 && idx < serverConfig().hotkeys().size());
    Hotkey& hotkey = serverConfig().hotkeys()[idx];
    HotkeyDialog dlg(this, hotkey);
    if (dlg.exec() == QDialog::Accepted)
        m_pListHotkeys->currentItem()->setText(hotkey.text());
}

void ServerConfigDialog::on_m_pButtonRemoveHotkey_clicked()
{
    int idx = m_pListHotkeys->currentRow();
    Q_ASSERT(idx >= 0 && idx < serverConfig().hotkeys().size());
    serverConfig().hotkeys().removeAt(idx);
    m_pListActions->clear();
    delete m_pListHotkeys->item(idx);
}

void ServerConfigDialog::on_m_pListHotkeys_itemSelectionChanged()
{
    bool itemsSelected = !m_pListHotkeys->selectedItems().isEmpty();
    m_pButtonEditHotkey->setEnabled(itemsSelected);
    m_pButtonRemoveHotkey->setEnabled(itemsSelected);
    m_pButtonNewAction->setEnabled(itemsSelected);

    if (itemsSelected && serverConfig().hotkeys().size() > 0)
    {
        m_pListActions->clear();

        int idx = m_pListHotkeys->row(m_pListHotkeys->selectedItems()[0]);

        // There's a bug somewhere around here: We get idx == 1 right after we deleted the next to last item, so idx can
        // only possibly be 0. GDB shows we got called indirectly from the delete line in
        // on_m_pButtonRemoveHotkey_clicked() above, but the delete is of course necessary and seems correct.
        // The while() is a generalized workaround for all that and shouldn't be required.
        while (idx >= 0 && idx >= serverConfig().hotkeys().size())
            idx--;

        Q_ASSERT(idx >= 0 && idx < serverConfig().hotkeys().size());

        const Hotkey& hotkey = serverConfig().hotkeys()[idx];
        foreach(const Action& action, hotkey.actions())
            m_pListActions->addItem(action.text());
    }
}

void ServerConfigDialog::on_m_pButtonNewAction_clicked()
{
    int idx = m_pListHotkeys->currentRow();
    Q_ASSERT(idx >= 0 && idx < serverConfig().hotkeys().size());
    Hotkey& hotkey = serverConfig().hotkeys()[idx];

    Action action;
    ActionDialog dlg(this, serverConfig(), hotkey, action);
    if (dlg.exec() == QDialog::Accepted)
    {
        hotkey.actions().append(action);
        m_pListActions->addItem(action.text());
    }
}

void ServerConfigDialog::on_m_pButtonEditAction_clicked()
{
    int idxHotkey = m_pListHotkeys->currentRow();
    Q_ASSERT(idxHotkey >= 0 && idxHotkey < serverConfig().hotkeys().size());
    Hotkey& hotkey = serverConfig().hotkeys()[idxHotkey];

    int idxAction = m_pListActions->currentRow();
    Q_ASSERT(idxAction >= 0 && idxAction < hotkey.actions().size());
    Action& action = hotkey.actions()[idxAction];

    ActionDialog dlg(this, serverConfig(), hotkey, action);
    if (dlg.exec() == QDialog::Accepted)
        m_pListActions->currentItem()->setText(action.text());
}

void ServerConfigDialog::on_m_pButtonRemoveAction_clicked()
{
    int idxHotkey = m_pListHotkeys->currentRow();
    Q_ASSERT(idxHotkey >= 0 && idxHotkey < serverConfig().hotkeys().size());
    Hotkey& hotkey = serverConfig().hotkeys()[idxHotkey];

    int idxAction = m_pListActions->currentRow();
    Q_ASSERT(idxAction >= 0 && idxAction < hotkey.actions().size());

    hotkey.actions().removeAt(idxAction);
    delete m_pListActions->currentItem();
}

void ServerConfigDialog::on_m_pCheckBoxEnableClipboard_stateChanged(int const state)
{
    m_pSpinBoxClipboardSizeLimit->setEnabled (state == Qt::Checked);
    if ((state == Qt::Checked) && (!m_pSpinBoxClipboardSizeLimit->value())) {
        int size = static_cast<int>((serverConfig().defaultClipboardSharingSize() + 512) / 1024);
        m_pSpinBoxClipboardSizeLimit->setValue (size ? size : 1);
    }
}

void ServerConfigDialog::on_m_pListActions_itemSelectionChanged()
{
    m_pButtonEditAction->setEnabled(!m_pListActions->selectedItems().isEmpty());
    m_pButtonRemoveAction->setEnabled(!m_pListActions->selectedItems().isEmpty());
}

<<<<<<< HEAD
void ServerConfigDialog::on_m_pButtonAddComputer_clicked()
{
    Screen newScreen("");

    ScreenSettingsDialog dlg(this, &newScreen, &model().m_Screens);
    if (dlg.exec() == QDialog::Accepted)
    {
        model().addScreen(newScreen);
    }

    m_pButtonAddComputer->setEnabled(!model().isFull());
}

void ServerConfigDialog::onScreenRemoved()
{
    m_pButtonAddComputer->setEnabled(true);
=======
void ServerConfigDialog::on_m_pCheckBoxUseExternalConfig_toggled(bool checked)
{
    m_pLabelConfigFile->setEnabled(checked);
    m_pEditConfigFile->setEnabled(checked);
    m_pButtonBrowseConfigFile->setEnabled(checked);

    m_pTabWidget->setTabEnabled(0, !checked);
    m_pTabWidget->setTabEnabled(1, !checked);
    m_pTabWidget->setTabEnabled(2, !checked);
}

bool ServerConfigDialog::on_m_pButtonBrowseConfigFile_clicked()
{
#if defined(Q_OS_WIN)
    const QString synergyConfigFilter(QObject::tr("Synergy Configurations (*.sgc);;All files (*.*)"));
#else
    const QString synergyConfigFilter(QObject::tr("Synergy Configurations (*.conf);;All files (*.*)"));
#endif

    QString fileName = QFileDialog::getOpenFileName(this, tr("Browse for a synergys config file"), QString(), synergyConfigFilter);

    if (!fileName.isEmpty())
    {
        m_pEditConfigFile->setText(fileName);
        return true;
    }

    return false;
>>>>>>> fd81fef7
}<|MERGE_RESOLUTION|>--- conflicted
+++ resolved
@@ -266,7 +266,6 @@
     m_pButtonRemoveAction->setEnabled(!m_pListActions->selectedItems().isEmpty());
 }
 
-<<<<<<< HEAD
 void ServerConfigDialog::on_m_pButtonAddComputer_clicked()
 {
     Screen newScreen("");
@@ -283,7 +282,8 @@
 void ServerConfigDialog::onScreenRemoved()
 {
     m_pButtonAddComputer->setEnabled(true);
-=======
+}
+
 void ServerConfigDialog::on_m_pCheckBoxUseExternalConfig_toggled(bool checked)
 {
     m_pLabelConfigFile->setEnabled(checked);
@@ -312,5 +312,4 @@
     }
 
     return false;
->>>>>>> fd81fef7
 }