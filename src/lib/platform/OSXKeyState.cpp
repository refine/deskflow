/*
 * synergy -- mouse and keyboard sharing utility
 * Copyright (C) 2012-2016 Symless Ltd.
 * Copyright (C) 2004 Chris Schoeneman
 * 
 * This package is free software; you can redistribute it and/or
 * modify it under the terms of the GNU General Public License
 * found in the file LICENSE that should have accompanied this file.
 * 
 * This package is distributed in the hope that it will be useful,
 * but WITHOUT ANY WARRANTY; without even the implied warranty of
 * MERCHANTABILITY or FITNESS FOR A PARTICULAR PURPOSE.  See the
 * GNU General Public License for more details.
 *
 * You should have received a copy of the GNU General Public License
 * along with this program.  If not, see <http://www.gnu.org/licenses/>.
 */

#include "platform/OSXKeyState.h"
#include "platform/OSXUchrKeyResource.h"
<<<<<<< HEAD
#include "platform/OSXMediaKeySimulator.h"
=======
#include "platform/OSXMediaKeySupport.h"
>>>>>>> db9181bd
#include "arch/Arch.h"
#include "base/Log.h"

#include <Carbon/Carbon.h>

// Note that some virtual keys codes appear more than once.  The
// first instance of a virtual key code maps to the KeyID that we
// want to generate for that code.  The others are for mapping
// different KeyIDs to a single key code.
static const UInt32 s_shiftVK    = kVK_Shift;
static const UInt32 s_controlVK  = kVK_Control;
static const UInt32 s_altVK      = kVK_Option;
static const UInt32 s_superVK    = kVK_Command;
static const UInt32 s_capsLockVK = kVK_CapsLock;
static const UInt32 s_numLockVK  = kVK_ANSI_KeypadClear; // 71

<<<<<<< HEAD
=======
static const UInt32 s_brightnessUp = 144;
static const UInt32 s_brightnessDown = 145;
>>>>>>> db9181bd
static const UInt32 s_missionControlVK = 160;
static const UInt32 s_launchpadVK = 131;

static const UInt32 s_osxNumLock = 1 << 16;

struct KeyEntry {
public:
	KeyID				m_keyID;
	UInt32				m_virtualKey;
};
static const KeyEntry	s_controlKeys[] = {
	// cursor keys.  if we don't do this we'll may still get these from
	// the keyboard resource but they may not correspond to the arrow
	// keys.
	{ kKeyLeft,		kVK_LeftArrow },
	{ kKeyRight,		kVK_RightArrow },
	{ kKeyUp,		kVK_UpArrow },
	{ kKeyDown,		kVK_DownArrow },
	{ kKeyHome,		kVK_Home },
	{ kKeyEnd,		kVK_End },
	{ kKeyPageUp,		kVK_PageUp },
	{ kKeyPageDown,		kVK_PageDown },
	{ kKeyInsert,		kVK_Help }, // Mac Keyboards have 'Help' on 'Insert'

	// function keys
	{ kKeyF1,		kVK_F1 },
	{ kKeyF2,		kVK_F2 },
	{ kKeyF3,		kVK_F3 },
	{ kKeyF4,		kVK_F4 },
	{ kKeyF5,		kVK_F5 },
	{ kKeyF6,		kVK_F6 },
	{ kKeyF7,		kVK_F7 },
	{ kKeyF8,		kVK_F8 },
	{ kKeyF9,		kVK_F9 },
	{ kKeyF10,		kVK_F10 },
	{ kKeyF11,		kVK_F11 },
	{ kKeyF12,		kVK_F12 },
	{ kKeyF13,		kVK_F13 },
	{ kKeyF14,		kVK_F14 },
	{ kKeyF15,		kVK_F15 },
	{ kKeyF16,		kVK_F16 },

	{ kKeyKP_0,		kVK_ANSI_Keypad0 },
	{ kKeyKP_1,		kVK_ANSI_Keypad1 },
	{ kKeyKP_2,		kVK_ANSI_Keypad2 },
	{ kKeyKP_3,		kVK_ANSI_Keypad3 },
	{ kKeyKP_4,		kVK_ANSI_Keypad4 },
	{ kKeyKP_5,		kVK_ANSI_Keypad5 },
	{ kKeyKP_6,		kVK_ANSI_Keypad6 },
	{ kKeyKP_7,		kVK_ANSI_Keypad7 },
	{ kKeyKP_8,		kVK_ANSI_Keypad8 },
	{ kKeyKP_9,		kVK_ANSI_Keypad9 },
	{ kKeyKP_Decimal,	kVK_ANSI_KeypadDecimal },
	{ kKeyKP_Equal,		kVK_ANSI_KeypadEquals },
	{ kKeyKP_Multiply,	kVK_ANSI_KeypadMultiply },
	{ kKeyKP_Add,		kVK_ANSI_KeypadPlus },
	{ kKeyKP_Divide,	kVK_ANSI_KeypadDivide },
	{ kKeyKP_Subtract,	kVK_ANSI_KeypadMinus },
	{ kKeyKP_Enter,		kVK_ANSI_KeypadEnter },
	
	// virtual key 110 is fn+enter and i have no idea what that's supposed
	// to map to.  also the enter key with numlock on is a modifier but i
	// don't know which.

	// modifier keys.  OS X doesn't seem to support right handed versions
	// of modifier keys so we map them to the left handed versions.
	{ kKeyShift_L,		s_shiftVK },
	{ kKeyShift_R,		s_shiftVK }, // 60
	{ kKeyControl_L,	s_controlVK },
	{ kKeyControl_R,	s_controlVK }, // 62
	{ kKeyAlt_L,		s_altVK },
	{ kKeyAlt_R,		s_altVK },
	{ kKeySuper_L,		s_superVK },
	{ kKeySuper_R,		s_superVK }, // 61
	{ kKeyMeta_L,		s_superVK },
	{ kKeyMeta_R,		s_superVK }, // 61

	// toggle modifiers
	{ kKeyNumLock,		s_numLockVK },
	{ kKeyCapsLock,		s_capsLockVK },
	
	{ kKeyMissionControl, s_missionControlVK },
<<<<<<< HEAD
	{ kKeyLaunchpad, s_launchpadVK }
=======
	{ kKeyLaunchpad, s_launchpadVK },
	{ kKeyBrightnessUp,  s_brightnessUp },
	{ kKeyBrightnessDown, s_brightnessDown }
>>>>>>> db9181bd
};


//
// OSXKeyState
//

OSXKeyState::OSXKeyState(IEventQueue* events) :
	KeyState(events)
{
	init();
}

OSXKeyState::OSXKeyState(IEventQueue* events, synergy::KeyMap& keyMap) :
	KeyState(events, keyMap)
{
	init();
}

OSXKeyState::~OSXKeyState()
{
}

void
OSXKeyState::init()
{
	m_deadKeyState = 0;
	m_shiftPressed = false;
	m_controlPressed = false;
	m_altPressed = false;
	m_superPressed = false;
	m_capsPressed = false;

	// build virtual key map
	for (size_t i = 0; i < sizeof(s_controlKeys) / sizeof(s_controlKeys[0]);
		++i) {
		
		m_virtualKeyMap[s_controlKeys[i].m_virtualKey] =
			s_controlKeys[i].m_keyID;
	}
}

KeyModifierMask
OSXKeyState::mapModifiersFromOSX(UInt32 mask) const
{
	KeyModifierMask outMask = 0;
	if ((mask & kCGEventFlagMaskShift) != 0) {
		outMask |= KeyModifierShift;
	}
	if ((mask & kCGEventFlagMaskControl) != 0) {
		outMask |= KeyModifierControl;
	}
	if ((mask & kCGEventFlagMaskAlternate) != 0) {
		outMask |= KeyModifierAlt;
	}
	if ((mask & kCGEventFlagMaskCommand) != 0) {
		outMask |= KeyModifierSuper;
	}
	if ((mask & kCGEventFlagMaskAlphaShift) != 0) {
		outMask |= KeyModifierCapsLock;
	}
	if ((mask & kCGEventFlagMaskNumericPad) != 0) {
		outMask |= KeyModifierNumLock;
	}

	LOG((CLOG_DEBUG1 "mask=%04x outMask=%04x", mask, outMask));
	return outMask;
}

KeyModifierMask
OSXKeyState::mapModifiersToCarbon(UInt32 mask) const
{
	KeyModifierMask outMask = 0;
	if ((mask & kCGEventFlagMaskShift) != 0) {
		outMask |= shiftKey;
	}
	if ((mask & kCGEventFlagMaskControl) != 0) {
		outMask |= controlKey;
	}
	if ((mask & kCGEventFlagMaskCommand) != 0) {
		outMask |= cmdKey;
	}
	if ((mask & kCGEventFlagMaskAlternate) != 0) {
		outMask |= optionKey;
	}
	if ((mask & kCGEventFlagMaskAlphaShift) != 0) {
		outMask |= alphaLock;
	}
	if ((mask & kCGEventFlagMaskNumericPad) != 0) {
		outMask |= s_osxNumLock;
	}
	
	return outMask;
}

KeyButton 
OSXKeyState::mapKeyFromEvent(KeyIDs& ids,
				KeyModifierMask* maskOut, CGEventRef event) const
{
	ids.clear();

	// map modifier key
	if (maskOut != NULL) {
		KeyModifierMask activeMask = getActiveModifiers();
		activeMask &= ~KeyModifierAltGr;
		*maskOut    = activeMask;
	}

	// get virtual key
	UInt32 vkCode = CGEventGetIntegerValueField(event, kCGKeyboardEventKeycode);

	// handle up events
	UInt32 eventKind = CGEventGetType(event);
	if (eventKind == kCGEventKeyUp) {
		// the id isn't used.  we just need the same button we used on
		// the key press.  note that we don't use or reset the dead key
		// state;  up events should not affect the dead key state.
		ids.push_back(kKeyNone);
		return mapVirtualKeyToKeyButton(vkCode);
	}

	// check for special keys
	VirtualKeyMap::const_iterator i = m_virtualKeyMap.find(vkCode);
	if (i != m_virtualKeyMap.end()) {
		m_deadKeyState = 0;
		ids.push_back(i->second);
		return mapVirtualKeyToKeyButton(vkCode);
	}

	// get keyboard info
	TISInputSourceRef currentKeyboardLayout = TISCopyCurrentKeyboardLayoutInputSource(); 

	if (currentKeyboardLayout == NULL) {
		return kKeyNone;
	}

	// get the event modifiers and remove the command and control
	// keys.  note if we used them though.
	// UCKeyTranslate expects old-style Carbon modifiers, so convert.
	UInt32 modifiers;
	modifiers = mapModifiersToCarbon(CGEventGetFlags(event));
	static const UInt32 s_commandModifiers =
		cmdKey | controlKey | rightControlKey;
	bool isCommand = ((modifiers & s_commandModifiers) != 0);
	modifiers &= ~s_commandModifiers;

	// if we've used a command key then we want the glyph produced without
	// the option key (i.e. the base glyph).
	//if (isCommand) {
		modifiers &= ~optionKey;
	//}

	// choose action
	UInt16 action;
	if (eventKind==kCGEventKeyDown) {
		action = kUCKeyActionDown;
	}
	else if (CGEventGetIntegerValueField(event, kCGKeyboardEventAutorepeat)==1) {
		action = kUCKeyActionAutoKey;
	}
	else {
		return 0;
	}

	// translate via uchr resource
	CFDataRef ref = (CFDataRef) TISGetInputSourceProperty(currentKeyboardLayout,
								kTISPropertyUnicodeKeyLayoutData);
	const UCKeyboardLayout* layout = (const UCKeyboardLayout*) CFDataGetBytePtr(ref);
	const bool layoutValid = (layout != NULL);

	if (layoutValid) {
		// translate key
		UniCharCount count;
		UniChar chars[2];
		LOG((CLOG_DEBUG2 "modifiers: %08x", modifiers & 0xffu));
		OSStatus status = UCKeyTranslate(layout,
							vkCode & 0xffu, action,
							(modifiers >> 8) & 0xffu,
							LMGetKbdType(), 0, &m_deadKeyState,
							sizeof(chars) / sizeof(chars[0]), &count, chars);

		// get the characters
		if (status == 0) {
			if (count != 0 || m_deadKeyState == 0) {
				m_deadKeyState = 0;
				for (UniCharCount i = 0; i < count; ++i) {
					ids.push_back(IOSXKeyResource::unicharToKeyID(chars[i]));
				}
				adjustAltGrModifier(ids, maskOut, isCommand);
				return mapVirtualKeyToKeyButton(vkCode);
			}
			return 0;
		}
	}

	return 0;
}

bool
OSXKeyState::fakeCtrlAltDel()
{
	// pass keys through unchanged
	return false;
}

bool
OSXKeyState::fakeMediaKey(KeyID id)
{
	return fakeNativeMediaKey(id);;
}

CGEventFlags
OSXKeyState::getModifierStateAsOSXFlags()
{
    CGEventFlags modifiers = 0;
    
    if (m_shiftPressed) {
        modifiers |= kCGEventFlagMaskShift;
    }
    
    if (m_controlPressed) {
        modifiers |= kCGEventFlagMaskControl;
    }
    
    if (m_altPressed) {
        modifiers |= kCGEventFlagMaskAlternate;
    }
    
    if (m_superPressed) {
        modifiers |= kCGEventFlagMaskCommand;
    }
    
    if (m_capsPressed) {
        modifiers |= kCGEventFlagMaskAlphaShift;
    }
    
    return modifiers;
}

KeyModifierMask
OSXKeyState::pollActiveModifiers() const
{
	// falsely assumed that the mask returned by GetCurrentKeyModifiers()
	// was the same as a CGEventFlags (which is what mapModifiersFromOSX
	// expects). patch by Marc
	UInt32 mask = GetCurrentKeyModifiers();
	KeyModifierMask outMask = 0;

	if ((mask & shiftKey) != 0) {
		outMask |= KeyModifierShift;
	}
	if ((mask & controlKey) != 0) {
		outMask |= KeyModifierControl;
	}
	if ((mask & optionKey) != 0) {
		outMask |= KeyModifierAlt;
	}
	if ((mask & cmdKey) != 0) {
		outMask |= KeyModifierSuper;
	}
	if ((mask & alphaLock) != 0) {
		outMask |= KeyModifierCapsLock;
	}
	if ((mask & s_osxNumLock) != 0) {
		outMask |= KeyModifierNumLock;
	}

	LOG((CLOG_DEBUG1 "mask=%04x outMask=%04x", mask, outMask));
	return outMask;
}

SInt32
OSXKeyState::pollActiveGroup() const
{
	TISInputSourceRef keyboardLayout = TISCopyCurrentKeyboardLayoutInputSource();
	CFDataRef id = (CFDataRef)TISGetInputSourceProperty(
						keyboardLayout, kTISPropertyInputSourceID);
	
	GroupMap::const_iterator i = m_groupMap.find(id);
	if (i != m_groupMap.end()) {
		return i->second;
	}
	
	LOG((CLOG_DEBUG "can't get the active group, use the first group instead"));

	return 0;
}

void
OSXKeyState::pollPressedKeys(KeyButtonSet& pressedKeys) const
{
	::KeyMap km;
	GetKeys(km);
	const UInt8* m = reinterpret_cast<const UInt8*>(km);
	for (UInt32 i = 0; i < 16; ++i) {
		for (UInt32 j = 0; j < 8; ++j) {
			if ((m[i] & (1u << j)) != 0) {
				pressedKeys.insert(mapVirtualKeyToKeyButton(8 * i + j));
			}
		}
	}
}

void
OSXKeyState::getKeyMap(synergy::KeyMap& keyMap)
{
	// update keyboard groups
	if (getGroups(m_groups)) {
		m_groupMap.clear();
		SInt32 numGroups = (SInt32)m_groups.size();
		for (SInt32 g = 0; g < numGroups; ++g) {
			CFDataRef id = (CFDataRef)TISGetInputSourceProperty(
								m_groups[g], kTISPropertyInputSourceID);
			m_groupMap[id] = g;
		}
	}

	UInt32 keyboardType = LMGetKbdType();
	for (SInt32 g = 0, n = (SInt32)m_groups.size(); g < n; ++g) {
		// add special keys
		getKeyMapForSpecialKeys(keyMap, g);

		const void* resource;
		bool layoutValid = false;
		
		// add regular keys
		// try uchr resource first
		CFDataRef resourceRef = (CFDataRef)TISGetInputSourceProperty(
			m_groups[g], kTISPropertyUnicodeKeyLayoutData);

		layoutValid = resourceRef != NULL;
		if (layoutValid)
			resource = CFDataGetBytePtr(resourceRef);

		if (layoutValid) {
			OSXUchrKeyResource uchr(resource, keyboardType);
			if (uchr.isValid()) {
				LOG((CLOG_DEBUG1 "using uchr resource for group %d", g));
				getKeyMap(keyMap, g, uchr);
				continue;
			}
		}

		LOG((CLOG_DEBUG1 "no keyboard resource for group %d", g));
	}
}

void
OSXKeyState::fakeKey(const Keystroke& keystroke)
{
	switch (keystroke.m_type) {
	case Keystroke::kButton: {
		
		KeyButton button = keystroke.m_data.m_button.m_button;
		bool keyDown = keystroke.m_data.m_button.m_press;
		UInt32 client = keystroke.m_data.m_button.m_client;
		CGEventSourceRef source = 0;
		CGKeyCode virtualKey = mapKeyButtonToVirtualKey(button);
		
		LOG((CLOG_DEBUG1
			"  button=0x%04x virtualKey=0x%04x keyDown=%s client=0x%04x",
			button, virtualKey, keyDown ? "down" : "up", client));

		CGEventRef ref = CGEventCreateKeyboardEvent(
			source, virtualKey, keyDown);
		
		if (ref == NULL) {
			LOG((CLOG_CRIT "unable to create keyboard event for keystroke"));
			return;
		}

		// persist modifier state.
		if (virtualKey == s_shiftVK) {
			m_shiftPressed = keyDown;
		}
		
		if (virtualKey == s_controlVK) {
			m_controlPressed = keyDown;
		}
		
		if (virtualKey == s_altVK) {
			m_altPressed = keyDown;
		}
		
		if (virtualKey == s_superVK) {
			m_superPressed = keyDown;
		}
		
		if (virtualKey == s_capsLockVK) {
			m_capsPressed = keyDown;
		}

		// set the event flags for special keys
		// http://tinyurl.com/pxl742y
		CGEventFlags modifiers = 0;
		
		if (m_shiftPressed) {
			modifiers |= kCGEventFlagMaskShift;
		}
		
		if (m_controlPressed) {
			modifiers |= kCGEventFlagMaskControl;
		}
		
		if (m_altPressed) {
			modifiers |= kCGEventFlagMaskAlternate;
		}
		
		if (m_superPressed) {
			modifiers |= kCGEventFlagMaskCommand;
		}
		
		if (m_capsPressed) {
			modifiers |= kCGEventFlagMaskAlphaShift;
		}
		
		CGEventSetFlags(ref, modifiers);
		CGEventPost(kCGHIDEventTap, ref);
		CFRelease(ref);

		// add a delay if client data isn't zero
		// FIXME -- why?
		if (client != 0) {
			ARCH->sleep(0.01);
		}
		break;
	}

	case Keystroke::kGroup: {
		SInt32 group = keystroke.m_data.m_group.m_group;
		if (keystroke.m_data.m_group.m_absolute) {
			LOG((CLOG_DEBUG1 "  group %d", group));
			setGroup(group);
		}
		else {
			LOG((CLOG_DEBUG1 "  group %+d", group));
			setGroup(getEffectiveGroup(pollActiveGroup(), group));
		}
		break;
	}
	}
}

void
OSXKeyState::getKeyMapForSpecialKeys(synergy::KeyMap& keyMap, SInt32 group) const
{
	// special keys are insensitive to modifers and none are dead keys
	synergy::KeyMap::KeyItem item;
	for (size_t i = 0; i < sizeof(s_controlKeys) /
								sizeof(s_controlKeys[0]); ++i) {
		const KeyEntry& entry = s_controlKeys[i];
		item.m_id        = entry.m_keyID;
		item.m_group     = group;
		item.m_button    = mapVirtualKeyToKeyButton(entry.m_virtualKey);
		item.m_required  = 0;
		item.m_sensitive = 0;
		item.m_dead      = false;
		item.m_client    = 0;
		synergy::KeyMap::initModifierKey(item);
		keyMap.addKeyEntry(item);

		if (item.m_lock) {
			// all locking keys are half duplex on OS X
			keyMap.addHalfDuplexButton(item.m_button);
		}
	}

	// note:  we don't special case the number pad keys.  querying the
	// mac keyboard returns the non-keypad version of those keys but
	// a KeyState always provides a mapping from keypad keys to
	// non-keypad keys so we'll be able to generate the characters
	// anyway.
}

bool
OSXKeyState::getKeyMap(synergy::KeyMap& keyMap,
				SInt32 group, const IOSXKeyResource& r) const
{
	if (!r.isValid()) {
		return false;
	}

	// space for all possible modifier combinations
	std::vector<bool> modifiers(r.getNumModifierCombinations());

	// make space for the keys that any single button can synthesize
	std::vector<std::pair<KeyID, bool> > buttonKeys(r.getNumTables());

	// iterate over each button
	synergy::KeyMap::KeyItem item;
	for (UInt32 i = 0; i < r.getNumButtons(); ++i) {
		item.m_button = mapVirtualKeyToKeyButton(i);

		// the KeyIDs we've already handled
		std::set<KeyID> keys;

		// convert the entry in each table for this button to a KeyID
		for (UInt32 j = 0; j < r.getNumTables(); ++j) {
			buttonKeys[j].first  = r.getKey(j, i);
			buttonKeys[j].second = synergy::KeyMap::isDeadKey(buttonKeys[j].first);
		}

		// iterate over each character table
		for (UInt32 j = 0; j < r.getNumTables(); ++j) {
			// get the KeyID for the button/table
			KeyID id = buttonKeys[j].first;
			if (id == kKeyNone) {
				continue;
			}

			// if we've already handled the KeyID in the table then
			// move on to the next table
			if (keys.count(id) > 0) {
				continue;
			}
			keys.insert(id);

			// prepare item.  the client state is 1 for dead keys.
			item.m_id     = id;
			item.m_group  = group;
			item.m_dead   = buttonKeys[j].second;
			item.m_client = buttonKeys[j].second ? 1 : 0;
			synergy::KeyMap::initModifierKey(item);
			if (item.m_lock) {
				// all locking keys are half duplex on OS X
				keyMap.addHalfDuplexButton(i);
			}

			// collect the tables that map to the same KeyID.  we know it
			// can't be any earlier tables because of the check above.
			std::set<UInt8> tables;
			tables.insert(static_cast<UInt8>(j));
			for (UInt32 k = j + 1; k < r.getNumTables(); ++k) {
				if (buttonKeys[k].first == id) {
					tables.insert(static_cast<UInt8>(k));
				}
			}

			// collect the modifier combinations that map to any of the
			// tables we just collected
			for (UInt32 k = 0; k < r.getNumModifierCombinations(); ++k) {
				modifiers[k] = (tables.count(r.getTableForModifier(k)) > 0);
			}

			// figure out which modifiers the key is sensitive to.  the
			// key is insensitive to a modifier if for every modifier mask
			// with the modifier bit unset in the modifiers we also find
			// the same mask with the bit set.
			//
			// we ignore a few modifiers that we know aren't important
			// for generating characters.  in fact, we want to ignore any
			// characters generated by the control key.  we don't map
			// those and instead expect the control modifier plus a key.
			UInt32 sensitive = 0;
			for (UInt32 k = 0; (1u << k) <
								r.getNumModifierCombinations(); ++k) {
				UInt32 bit = (1u << k);
				if ((bit << 8) == cmdKey ||
					(bit << 8) == controlKey ||
					(bit << 8) == rightControlKey) {
					continue;
				}
				for (UInt32 m = 0; m < r.getNumModifierCombinations(); ++m) {
					if (modifiers[m] != modifiers[m ^ bit]) {
						sensitive |= bit;
						break;
					}
				}
			}

			// find each required modifier mask.  the key can be synthesized
			// using any of the masks.
			std::set<UInt32> required;
			for (UInt32 k = 0; k < r.getNumModifierCombinations(); ++k) {
				if ((k & sensitive) == k && modifiers[k & sensitive]) {
					required.insert(k);
				}
			}

			// now add a key entry for each key/required modifier pair.
			item.m_sensitive = mapModifiersFromOSX(sensitive << 16);
			for (std::set<UInt32>::iterator k = required.begin();
											k != required.end(); ++k) {
				item.m_required = mapModifiersFromOSX(*k << 16);
				keyMap.addKeyEntry(item);
			}
		}
	}

	return true;
}

bool
OSXKeyState::mapSynergyHotKeyToMac(KeyID key, KeyModifierMask mask,
				UInt32 &macVirtualKey, UInt32 &macModifierMask) const
{
	// look up button for key
	KeyButton button = getButton(key, pollActiveGroup());
	if (button == 0 && key != kKeyNone) {
		return false;
	}
	macVirtualKey = mapKeyButtonToVirtualKey(button);
	
	// calculate modifier mask
	macModifierMask = 0;
	if ((mask & KeyModifierShift) != 0) {
		macModifierMask |= shiftKey;
	}
	if ((mask & KeyModifierControl) != 0) {
		macModifierMask |= controlKey;
	}
	if ((mask & KeyModifierAlt) != 0) {
		macModifierMask |= cmdKey;
	}
	if ((mask & KeyModifierSuper) != 0) {
		macModifierMask |= optionKey;
	}
	if ((mask & KeyModifierCapsLock) != 0) {
		macModifierMask |= alphaLock;
	}
	if ((mask & KeyModifierNumLock) != 0) {
		macModifierMask |= s_osxNumLock;
	}
	
	return true;
}
						
void
OSXKeyState::handleModifierKeys(void* target,
				KeyModifierMask oldMask, KeyModifierMask newMask)
{
	// compute changed modifiers
	KeyModifierMask changed = (oldMask ^ newMask);

	// synthesize changed modifier keys
	if ((changed & KeyModifierShift) != 0) {
		handleModifierKey(target, s_shiftVK, kKeyShift_L,
							(newMask & KeyModifierShift) != 0, newMask);
	}
	if ((changed & KeyModifierControl) != 0) {
		handleModifierKey(target, s_controlVK, kKeyControl_L,
							(newMask & KeyModifierControl) != 0, newMask);
	}
	if ((changed & KeyModifierAlt) != 0) {
		handleModifierKey(target, s_altVK, kKeyAlt_L,
							(newMask & KeyModifierAlt) != 0, newMask);
	}
	if ((changed & KeyModifierSuper) != 0) {
		handleModifierKey(target, s_superVK, kKeySuper_L,
							(newMask & KeyModifierSuper) != 0, newMask);
	}
	if ((changed & KeyModifierCapsLock) != 0) {
		handleModifierKey(target, s_capsLockVK, kKeyCapsLock,
							(newMask & KeyModifierCapsLock) != 0, newMask);
	}
	if ((changed & KeyModifierNumLock) != 0) {
		handleModifierKey(target, s_numLockVK, kKeyNumLock,
							(newMask & KeyModifierNumLock) != 0, newMask);
	}
}

void
OSXKeyState::handleModifierKey(void* target,
				UInt32 virtualKey, KeyID id,
				bool down, KeyModifierMask newMask)
{
	KeyButton button = mapVirtualKeyToKeyButton(virtualKey);
	onKey(button, down, newMask);
	sendKeyEvent(target, down, false, id, newMask, 0, button);
}

bool
OSXKeyState::getGroups(GroupList& groups) const
{
	CFIndex n;
	bool gotLayouts = false;

	// get number of layouts
	CFStringRef keys[] = { kTISPropertyInputSourceCategory };
	CFStringRef values[] = { kTISCategoryKeyboardInputSource };
	CFDictionaryRef dict = CFDictionaryCreate(NULL, (const void **)keys, (const void **)values, 1, NULL, NULL);
	CFArrayRef kbds = TISCreateInputSourceList(dict, false);
	n = CFArrayGetCount(kbds);
	gotLayouts = (n != 0);

	if (!gotLayouts) {
		LOG((CLOG_DEBUG1 "can't get keyboard layouts"));
		return false;
	}

	// get each layout
	groups.clear();
	for (CFIndex i = 0; i < n; ++i) {
		bool addToGroups = true;
		TISInputSourceRef keyboardLayout = 
			(TISInputSourceRef)CFArrayGetValueAtIndex(kbds, i);

		if (addToGroups)
    		groups.push_back(keyboardLayout);
	}
	return true;
}

void
OSXKeyState::setGroup(SInt32 group)
{
	TISSetInputMethodKeyboardLayoutOverride(m_groups[group]);
}

void
OSXKeyState::checkKeyboardLayout()
{
	// XXX -- should call this when notified that groups have changed.
	// if no notification for that then we should poll.
	GroupList groups;
	if (getGroups(groups) && groups != m_groups) {
		updateKeyMap();
		updateKeyState();
	}
}

void
OSXKeyState::adjustAltGrModifier(const KeyIDs& ids,
				KeyModifierMask* mask, bool isCommand) const
{
	if (!isCommand) {
		for (KeyIDs::const_iterator i = ids.begin(); i != ids.end(); ++i) {
			KeyID id = *i;
			if (id != kKeyNone &&
				((id < 0xe000u || id > 0xefffu) ||
				(id >= kKeyKP_Equal && id <= kKeyKP_9))) {
				*mask |= KeyModifierAltGr;
				return;
			}
		}
	}
}

KeyButton
OSXKeyState::mapVirtualKeyToKeyButton(UInt32 keyCode)
{
	// 'A' maps to 0 so shift every id
	return static_cast<KeyButton>(keyCode + KeyButtonOffset);
}

UInt32
OSXKeyState::mapKeyButtonToVirtualKey(KeyButton keyButton)
{
	return static_cast<UInt32>(keyButton - KeyButtonOffset);
}<|MERGE_RESOLUTION|>--- conflicted
+++ resolved
@@ -18,11 +18,7 @@
 
 #include "platform/OSXKeyState.h"
 #include "platform/OSXUchrKeyResource.h"
-<<<<<<< HEAD
-#include "platform/OSXMediaKeySimulator.h"
-=======
 #include "platform/OSXMediaKeySupport.h"
->>>>>>> db9181bd
 #include "arch/Arch.h"
 #include "base/Log.h"
 
@@ -39,11 +35,8 @@
 static const UInt32 s_capsLockVK = kVK_CapsLock;
 static const UInt32 s_numLockVK  = kVK_ANSI_KeypadClear; // 71
 
-<<<<<<< HEAD
-=======
 static const UInt32 s_brightnessUp = 144;
 static const UInt32 s_brightnessDown = 145;
->>>>>>> db9181bd
 static const UInt32 s_missionControlVK = 160;
 static const UInt32 s_launchpadVK = 131;
 
@@ -126,13 +119,10 @@
 	{ kKeyCapsLock,		s_capsLockVK },
 	
 	{ kKeyMissionControl, s_missionControlVK },
-<<<<<<< HEAD
 	{ kKeyLaunchpad, s_launchpadVK }
-=======
 	{ kKeyLaunchpad, s_launchpadVK },
 	{ kKeyBrightnessUp,  s_brightnessUp },
 	{ kKeyBrightnessDown, s_brightnessDown }
->>>>>>> db9181bd
 };
 
 
