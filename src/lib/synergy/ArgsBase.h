--- conflicted
+++ resolved
@@ -57,13 +57,9 @@
             String               m_profileDirectory;               /// @brief The profile DIR to use for the application
             String               m_pluginDirectory;                /// @brief //TODO Plugins? Get set in ARCH but doesn't seem to get used
             String               m_tlsCertFile;                    /// @brief Contains the location of the TLS certificate file
-<<<<<<< HEAD
-            bool                 m_enableLangSync    = true;       /// @brief Should keyboard input be in same language as on server
-            std::vector<String>  m_macAddresses;                   /// @brief All active MAC addresses of the client
-=======
             bool                 m_enableLangSync = true;          /// @brief Should keyboard input be in same language as on server
             bool                 m_preventSleep = false;           /// @brief Stop this computer from sleeping
->>>>>>> 9302f86b
+            std::vector<String>  m_macAddresses;                   /// @brief All active MAC addresses of the client
 
 #if SYSAPI_WIN32
             bool                 m_debugServiceWait  = false;
